# The Good Research Code Handbook source

This is the source for the Good Research Code Handbook, by Patrick Mineault. The website lives at [goodresearch.dev](https://goodresearch.dev). This book uses jupyterbook to build, with a highly customized theme based off of `tufte.css`.

## Reporting issues with the website

Please report any issues via the Issues tab.

## Building the book

[![Netlify Status](https://api.netlify.com/api/v1/badges/f0bcb2b1-3782-4a4b-8611-94f5412b4f76/deploy-status)](https://app.netlify.com/sites/fervent-carson-5a9d17/deploys)

Recreate the conda environment with:

`conda env create -n cb --file environment.yml`

Then `conda activate cb`.

For local development, I recommend using the auto-reloading `sphinx-autobuild` package. This will not only build the book and create a local server for you to preview the book, it will also rebuild and reload the browser whenever you make a change. Neat! Use `make develop` to get that going.

To build a version ready to be deployed:

1. `jupyter-book build . --all` for a full rebuild
2. `python strip_js.py` to remove `thebe.js` includes, which would otherwise cause a 500KB javascript file to be loaded

These two can be run via `make build`.

<<<<<<< HEAD
I use the `netlify deploy -d _build/html --prod` or `make deploy` to manually deploy the book to `goodreseach.dev`. This command won't work for you unless you have my netlify credentials.

=======
>>>>>>> ecbc57a1
_Note_: when you push a PR through Github, it will build a preview of your work through Netlify automatically. When I merge the PR, it will automatically deploy the built website to [goodresearch.dev](https://goodresearch.dev). See the badge above for build status.

## Building the book to PDF

The PDF of this book is built using LaTeX via CurveNote's MyST to tex conversion. As this feature is in alpha stage, there's an elaborate translation stage in `assemble_one_pager.py`. Because the CurveNote CLI is subject to change, make sure to use the exact version of the curvenote cli, `v0.8.2`, to build this.

Run `git clone https://github.com/patrickmineault/plain_latex_book_chapter.git` to fetch a plain tex template. Then place this under `../templates/plain_latex_book_chapter`.

Build using `make pdf`. This will create a number of temporary files and the final pdf will live in `tmp/exports/book-complete.pdf`.

## Citing this book

<img data-toggle="modal" data-target="[data-modal='10.5281-zenodo.5796873']" src="https://zenodo.org/badge/398390273.svg" alt="10.5281/zenodo.5796873" />

Patrick J Mineault & The Good Research Code Handbook Community (2021). _The Good Research Code Handbook_. Zenodo. [doi:10.5281/zenodo.5796873](https://dx.doi.org/10.5281/zenodo.5796873)<|MERGE_RESOLUTION|>--- conflicted
+++ resolved
@@ -25,11 +25,9 @@
 
 These two can be run via `make build`.
 
-<<<<<<< HEAD
+
 I use the `netlify deploy -d _build/html --prod` or `make deploy` to manually deploy the book to `goodreseach.dev`. This command won't work for you unless you have my netlify credentials.
 
-=======
->>>>>>> ecbc57a1
 _Note_: when you push a PR through Github, it will build a preview of your work through Netlify automatically. When I merge the PR, it will automatically deploy the built website to [goodresearch.dev](https://goodresearch.dev). See the badge above for build status.
 
 ## Building the book to PDF
